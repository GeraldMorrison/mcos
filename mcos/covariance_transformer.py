--- conflicted
+++ resolved
@@ -50,11 +50,7 @@
         q = n_observations / cov.shape[1]
 
         # get correlation matrix based on covariance matrix
-<<<<<<< HEAD
-        correlation_matrix = cov_to_corr(covariance_matrix)
-=======
-        correlation_matrix = self._cov_to_corr(cov)
->>>>>>> dee48e24
+        correlation_matrix = cov_to_corr(cov)
 
         # Get eigenvalues and eigenvectors in the correlation matrix
         eigenvalues, eigenvectors = self._get_PCA(correlation_matrix)
@@ -135,7 +131,7 @@
         min_eigenvalue, max_eigenvalue = var * (1 - (1. / q) ** .5) ** 2, var * (1 + (1. / q) ** .5) ** 2
         eigenvalues = np.linspace(min_eigenvalue, max_eigenvalue, pts).flatten()
         pdf = q / (2 * np.pi * var * eigenvalues) * \
-            ((max_eigenvalue - eigenvalues) * (eigenvalues - min_eigenvalue)) ** .5
+              ((max_eigenvalue - eigenvalues) * (eigenvalues - min_eigenvalue)) ** .5
         pdf = pdf.flatten()
         pdf = pd.Series(pdf, index=eigenvalues)
         return pdf
